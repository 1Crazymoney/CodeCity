--- conflicted
+++ resolved
@@ -121,16 +121,7 @@
   text-decoration: none;
 }
 
-<<<<<<< HEAD
-#objectResults>a>div {
-  padding-left: 8px;
-  min-width: fit-content;
-}
-
-#objectResults>a>div:hover {
-=======
 #objectTableBody>tr>td:hover {
->>>>>>> f106680b
   background-color: #d6e9f8;
 }
 
