--- conflicted
+++ resolved
@@ -40,23 +40,15 @@
   if (Array.isArray(s)) {
     parts = [];
     // Validate & copy parts list.
-<<<<<<< HEAD
-    if (typeof s.length < 1) throw RangeError('Zero-length parts list??');
-    if (s.length < 1) throw RangeError('Zero-length parts list??');
+    if (typeof s.length < 1) throw new RangeError('Zero-length parts list??');
+    if (s.length < 1) throw new RangeError('Zero-length parts list??');
     if (typeof s[0] !== 'string' || !identifierRE.test(s[0])) {
-      throw TypeError('Parts array must begin with an identifier');
+      throw new TypeError('Parts array must begin with an identifier');
     }
     parts[0] = s[0];
     for (var i = 1; i < s.length; i++) {
       if (typeof s[i] !== 'string' && !(s[i] instanceof SpecialPart)) {
-        throw TypeError('Invalid part in parts array');
-=======
-    if (typeof s.length < 1) throw new RangeError('Zero-length parts list??');
-    if (s.length < 1) throw new RangeError('Zero-length parts list??');
-    for (var i = 0; i < s.length; i++) {
-      if (typeof s[i] !== 'string') {
         throw new TypeError('Invalid part in parts array');
->>>>>>> c4049fdd
       }
       parts[i] = s[i];
     }
