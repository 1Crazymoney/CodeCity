--- conflicted
+++ resolved
@@ -36,11 +36,7 @@
   constructor(iterable = undefined) {
     /** @private @const @type {!Set<!WeakRef<VALUE>>} */
     this.refs_ = new Set();
-<<<<<<< HEAD
-    /** @private @const @type {!WeakMap<VALUE, !WeakRef<VALUE>}} */
-=======
     /** @private @const @type {!WeakMap<VALUE, !WeakRef<VALUE>>}} */
->>>>>>> f106680b
     this.map_ = new WeakMap();
     /** @private @const @type {!FinalizationGroup} */
     this.finalisers_ = new FinalizationGroup(IterableWeakSet.cleanup_);
